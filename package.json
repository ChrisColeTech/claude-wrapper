{
  "name": "claude-wrapper",
<<<<<<< HEAD
  "version": "1.1.4",
=======
  "version": "1.1.7",
>>>>>>> 1e9a37e7
  "description": "Production-ready OpenAI-compatible API wrapper for Claude Code CLI with streaming, sessions, and authentication",
  "main": "app/dist/cli.js",
  "bin": {
    "claude-wrapper": "app/dist/cli.js"
  },
  "scripts": {
    "install": "cd app && npm install",
    "build": "cd app && npm run build > build.log 2>&1",
    "start": "cd app && npm start",
    "dev": "cd app && npm run dev",
    "test": "cd app && npm test",
    "test:unit": "cd app && npm run test:unit",
    "test:integration": "cd app && npm run test:integration",
    "test:coverage": "cd app && npm run test:coverage",
    "lint": "cd app && npm run lint",
    "typecheck": "cd app && npm run typecheck",
    "clean": "cd app && npm run clean",
    "prepublishOnly": "npm run build",
    "precommit": "npm run build && npm run test:unit && npm run lint && npm run typecheck"
  },
  "keywords": [
    "claude",
    "ai",
    "openai",
    "api",
    "wrapper",
    "streaming",
    "chat",
    "completions",
    "anthropic",
    "tools",
    "function-calling"
  ],
  "author": "Claude Wrapper Team",
  "license": "MIT",
  "repository": {
    "type": "git",
    "url": "https://github.com/claude-wrapper/claude-wrapper.git"
  },
  "bugs": {
    "url": "https://github.com/claude-wrapper/claude-wrapper/issues"
  },
  "homepage": "https://github.com/claude-wrapper/claude-wrapper#readme",
  "engines": {
    "node": ">=18.0.0"
  },
  "files": [
    "app/dist/",
    "app/package.json",
    "README.md"
  ],
  "preferGlobal": true
}<|MERGE_RESOLUTION|>--- conflicted
+++ resolved
@@ -1,10 +1,6 @@
 {
   "name": "claude-wrapper",
-<<<<<<< HEAD
-  "version": "1.1.4",
-=======
   "version": "1.1.7",
->>>>>>> 1e9a37e7
   "description": "Production-ready OpenAI-compatible API wrapper for Claude Code CLI with streaming, sessions, and authentication",
   "main": "app/dist/cli.js",
   "bin": {
