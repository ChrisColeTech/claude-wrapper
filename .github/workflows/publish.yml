<<<<<<< HEAD
name: Publish to NPM

on:
  push:
    branches: [release]
  release:
    types: [published]
  workflow_dispatch:
    inputs:
      version:
        description: 'Version to publish (patch, minor, major, or specific version like 1.2.3)'
        required: true
        default: 'patch'
        type: choice
        options:
          - patch
          - minor
          - major

jobs:
  publish:
    runs-on: ubuntu-latest
    permissions:
      contents: write
      id-token: write
    
    steps:
    - name: Checkout code
      uses: actions/checkout@v4
      with:
        token: ${{ secrets.GITHUB_TOKEN }}
        fetch-depth: 0
      
    - name: Setup Node.js
      uses: actions/setup-node@v4
      with:
        node-version: '18'
        registry-url: 'https://registry.npmjs.org'
        
    - name: Install dependencies
      run: |
        cd app
        npm ci
        
    - name: Run tests
      run: |
        cd app
        npm run test:ci
        
    - name: Build project
      run: |
        cd app
        npm run build
        
    - name: Bump version (release branch or manual trigger)
      if: github.ref == 'refs/heads/release' || github.event_name == 'workflow_dispatch'
      run: |
        cd app
        git config --local user.email "action@github.com"
        git config --local user.name "GitHub Action"
        
        if [[ "${{ github.event_name }}" == "workflow_dispatch" ]]; then
          # Manual trigger - use specified version
          if [[ "${{ github.event.inputs.version }}" =~ ^[0-9]+\.[0-9]+\.[0-9]+$ ]]; then
            npm version ${{ github.event.inputs.version }} --no-git-tag-version
          else
            npm version ${{ github.event.inputs.version }} --no-git-tag-version
          fi
        else
          # Release branch push - auto patch bump
          npm version patch --no-git-tag-version
        fi
        
        git add package.json package-lock.json
        git commit -m "Bump version to $(node -p "require('./package.json').version")" || true
        git push || true

    - name: Create Git tag (release branch or manual trigger)
      if: github.ref == 'refs/heads/release' || github.event_name == 'workflow_dispatch'
      run: |
        cd app
        VERSION=$(node -p "require('./package.json').version")
        git tag -a "v$VERSION" -m "Release v$VERSION" || true
        git push origin "v$VERSION" || true
        
    - name: Publish to NPM
      run: |
        cd app
        npm publish --provenance --access public
      env:
        NODE_AUTH_TOKEN: ${{ secrets.NPM_TOKEN }}
        
    - name: Create GitHub Release (manual trigger only)
      if: github.event_name == 'workflow_dispatch'
      uses: actions/create-release@v1
      env:
        GITHUB_TOKEN: ${{ secrets.GITHUB_TOKEN }}
      with:
        tag_name: v${{ steps.version.outputs.new_version }}
        release_name: Release v${{ steps.version.outputs.new_version }}
        body: |
          ## Changes
          - Version bump to ${{ steps.version.outputs.new_version }}
          
          ## Installation
          ```bash
          npm install -g claude-wrapper
          ```
          
          ## Quick Start
          ```bash
          claude-wrapper
          ```
        draft: false
=======
name: Publish to NPM

on:
  push:
    branches: [release]
  release:
    types: [published]
  workflow_dispatch:
    inputs:
      version:
        description: 'Version to publish (patch, minor, major, or specific version like 1.2.3)'
        required: true
        default: 'patch'
        type: choice
        options:
          - patch
          - minor
          - major

jobs:
  publish:
    runs-on: ubuntu-latest
    permissions:
      contents: write
      id-token: write
    
    steps:
    - name: Checkout code
      uses: actions/checkout@v4
      with:
        token: ${{ secrets.GITHUB_TOKEN }}
        fetch-depth: 0
      
    - name: Setup Node.js
      uses: actions/setup-node@v4
      with:
        node-version: '18'
        registry-url: 'https://registry.npmjs.org'
        
    - name: Install dependencies
      run: |
        cd app
        npm ci
        
    - name: Run tests
      run: |
        cd app
        npm run test:ci
        
    - name: Build project
      run: |
        cd app
        npm run build
        
    - name: Bump version (release branch or manual trigger)
      if: github.ref == 'refs/heads/release' || github.event_name == 'workflow_dispatch'
      run: |
        cd app
        git config --local user.email "action@github.com"
        git config --local user.name "GitHub Action"
        
        CURRENT_VERSION=$(node -p "require('./package.json').version")
        
        if [[ "${{ github.event_name }}" == "workflow_dispatch" ]]; then
          # Manual trigger - use specified version
          if [[ "${{ github.event.inputs.version }}" =~ ^[0-9]+\.[0-9]+\.[0-9]+$ ]]; then
            TARGET_VERSION="${{ github.event.inputs.version }}"
          else
            npm version ${{ github.event.inputs.version }} --no-git-tag-version --dry-run
            TARGET_VERSION=$(node -p "require('./package.json').version")
          fi
        else
          # Release branch push - calculate next patch version
          TARGET_VERSION=$(npm version patch --no-git-tag-version --dry-run | sed 's/v//')
        fi
        
        # Check if version already exists on NPM
        if npm view claude-wrapper@$TARGET_VERSION version >/dev/null 2>&1; then
          echo "Version $TARGET_VERSION already published to NPM, skipping version bump"
          exit 0
        fi
        
        # Check if git tag already exists
        if git tag -l | grep -q "^v$TARGET_VERSION$"; then
          echo "Tag v$TARGET_VERSION already exists, skipping version bump"
          exit 0
        fi
        
        # Safe to bump version
        if [[ "${{ github.event_name }}" == "workflow_dispatch" ]]; then
          if [[ "${{ github.event.inputs.version }}" =~ ^[0-9]+\.[0-9]+\.[0-9]+$ ]]; then
            npm version ${{ github.event.inputs.version }} --no-git-tag-version
          else
            npm version ${{ github.event.inputs.version }} --no-git-tag-version
          fi
        else
          npm version patch --no-git-tag-version
        fi
        
        git add package.json package-lock.json
        git commit -m "Bump version to $(node -p "require('./package.json').version")" || true
        git push || true

    - name: Create Git tag (release branch or manual trigger)
      if: github.ref == 'refs/heads/release' || github.event_name == 'workflow_dispatch'
      run: |
        cd app
        VERSION=$(node -p "require('./package.json').version")
        
        # Check if tag already exists
        if git tag -l | grep -q "^v$VERSION$"; then
          echo "Tag v$VERSION already exists, skipping tag creation"
          exit 0
        fi
        
        git tag -a "v$VERSION" -m "Release v$VERSION"
        git push origin "v$VERSION"
        
    - name: Publish to NPM
      run: |
        cd app
        VERSION=$(node -p "require('./package.json').version")
        
        # Check if version already exists on NPM
        if npm view claude-wrapper@$VERSION version >/dev/null 2>&1; then
          echo "Version $VERSION already published to NPM, skipping publish"
          exit 0
        fi
        
        npm publish --provenance --access public
      env:
        NODE_AUTH_TOKEN: ${{ secrets.NPM_TOKEN }}
        
    - name: Create GitHub Release (manual trigger only)
      if: github.event_name == 'workflow_dispatch'
      uses: actions/create-release@v1
      env:
        GITHUB_TOKEN: ${{ secrets.GITHUB_TOKEN }}
      with:
        tag_name: v${{ steps.version.outputs.new_version }}
        release_name: Release v${{ steps.version.outputs.new_version }}
        body: |
          ## Changes
          - Version bump to ${{ steps.version.outputs.new_version }}
          
          ## Installation
          ```bash
          npm install -g claude-wrapper
          ```
          
          ## Quick Start
          ```bash
          claude-wrapper
          ```
        draft: false
>>>>>>> 85fed446
        prerelease: false<|MERGE_RESOLUTION|>--- conflicted
+++ resolved
@@ -1,119 +1,3 @@
-<<<<<<< HEAD
-name: Publish to NPM
-
-on:
-  push:
-    branches: [release]
-  release:
-    types: [published]
-  workflow_dispatch:
-    inputs:
-      version:
-        description: 'Version to publish (patch, minor, major, or specific version like 1.2.3)'
-        required: true
-        default: 'patch'
-        type: choice
-        options:
-          - patch
-          - minor
-          - major
-
-jobs:
-  publish:
-    runs-on: ubuntu-latest
-    permissions:
-      contents: write
-      id-token: write
-    
-    steps:
-    - name: Checkout code
-      uses: actions/checkout@v4
-      with:
-        token: ${{ secrets.GITHUB_TOKEN }}
-        fetch-depth: 0
-      
-    - name: Setup Node.js
-      uses: actions/setup-node@v4
-      with:
-        node-version: '18'
-        registry-url: 'https://registry.npmjs.org'
-        
-    - name: Install dependencies
-      run: |
-        cd app
-        npm ci
-        
-    - name: Run tests
-      run: |
-        cd app
-        npm run test:ci
-        
-    - name: Build project
-      run: |
-        cd app
-        npm run build
-        
-    - name: Bump version (release branch or manual trigger)
-      if: github.ref == 'refs/heads/release' || github.event_name == 'workflow_dispatch'
-      run: |
-        cd app
-        git config --local user.email "action@github.com"
-        git config --local user.name "GitHub Action"
-        
-        if [[ "${{ github.event_name }}" == "workflow_dispatch" ]]; then
-          # Manual trigger - use specified version
-          if [[ "${{ github.event.inputs.version }}" =~ ^[0-9]+\.[0-9]+\.[0-9]+$ ]]; then
-            npm version ${{ github.event.inputs.version }} --no-git-tag-version
-          else
-            npm version ${{ github.event.inputs.version }} --no-git-tag-version
-          fi
-        else
-          # Release branch push - auto patch bump
-          npm version patch --no-git-tag-version
-        fi
-        
-        git add package.json package-lock.json
-        git commit -m "Bump version to $(node -p "require('./package.json').version")" || true
-        git push || true
-
-    - name: Create Git tag (release branch or manual trigger)
-      if: github.ref == 'refs/heads/release' || github.event_name == 'workflow_dispatch'
-      run: |
-        cd app
-        VERSION=$(node -p "require('./package.json').version")
-        git tag -a "v$VERSION" -m "Release v$VERSION" || true
-        git push origin "v$VERSION" || true
-        
-    - name: Publish to NPM
-      run: |
-        cd app
-        npm publish --provenance --access public
-      env:
-        NODE_AUTH_TOKEN: ${{ secrets.NPM_TOKEN }}
-        
-    - name: Create GitHub Release (manual trigger only)
-      if: github.event_name == 'workflow_dispatch'
-      uses: actions/create-release@v1
-      env:
-        GITHUB_TOKEN: ${{ secrets.GITHUB_TOKEN }}
-      with:
-        tag_name: v${{ steps.version.outputs.new_version }}
-        release_name: Release v${{ steps.version.outputs.new_version }}
-        body: |
-          ## Changes
-          - Version bump to ${{ steps.version.outputs.new_version }}
-          
-          ## Installation
-          ```bash
-          npm install -g claude-wrapper
-          ```
-          
-          ## Quick Start
-          ```bash
-          claude-wrapper
-          ```
-        draft: false
-=======
 name: Publish to NPM
 
 on:
@@ -269,5 +153,4 @@
           claude-wrapper
           ```
         draft: false
->>>>>>> 85fed446
         prerelease: false