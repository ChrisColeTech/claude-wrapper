--- conflicted
+++ resolved
@@ -170,34 +170,32 @@
 
 
     try {
-<<<<<<< HEAD
       const pid = await processManager.start({
         port,
         ...(options.apiKey && { apiKey: options.apiKey }),
         ...(options.debug !== undefined && { debug: options.debug }),
-        ...(options.interactive !== undefined && { interactive: options.interactive })
+        ...(options.interactive !== undefined && { interactive: options.interactive }),
+        ...(options.mock !== undefined && { mock: options.mock })
       });
-=======
-      // Run in foreground if debug mode is enabled
-      if (options.debug) {
-        await this.startForegroundServer(options, port);
-      } else {
-        const pid = await processManager.start({
-          port,
-          ...(options.apiKey && { apiKey: options.apiKey }),
-          ...(options.debug !== undefined && { debug: options.debug }),
-          ...(options.interactive !== undefined && { interactive: options.interactive }),
-          ...(options.mock !== undefined && { mock: options.mock })
-        });
->>>>>>> a600d3f2
 
       const wslInfo = WSLHelper.getWSLInfo();
       
-      const modeText = options.debug ? 'background with debug logging' : 'background';
+      let modeText = 'background';
+      if (options.debug && options.mock) {
+        modeText = 'background with debug logging and mock mode';
+      } else if (options.debug) {
+        modeText = 'background with debug logging';
+      } else if (options.mock) {
+        modeText = 'background with mock mode';
+      }
+      
       console.log(`🚀 Claude Wrapper server started in ${modeText} (PID: ${pid})`);
       
       if (options.debug) {
         console.log(`🐛 Debug mode enabled - enhanced logging active`);
+      }
+      if (options.mock) {
+        console.log(`🧪 Mock mode enabled - using instant mock responses`);
       }
       
       console.log(`\n📡 API Endpoints:`);
@@ -251,95 +249,6 @@
     }
   }
 
-<<<<<<< HEAD
-=======
-  /**
-   * Start server in foreground (for debug mode)
-   */
-  private async startForegroundServer(options: CliOptions, port: string): Promise<void> {
-    // Set environment variables
-    if (options.apiKey) {
-      process.env['API_KEY'] = options.apiKey;
-    }
-    if (options.debug) {
-      process.env['DEBUG_MODE'] = 'true';
-    }
-    if (options.mock) {
-      process.env['MOCK_MODE'] = 'true';
-    }
-
-    // Import and start server directly
-    const { startServer } = await import('./api/server');
-    const { signalHandler } = await import('./process/signals');
-    
-    const wslInfo = WSLHelper.getWSLInfo();
-    
-    const modeText = options.mock ? 'mock mode' : 'debug mode';
-    console.log(`🚀 Claude Wrapper server starting in foreground (${modeText})`);
-    if (options.mock) {
-      console.log(`🧪 Mock mode enabled - using instant mock responses`);
-    }
-    console.log(`\n📡 API Endpoints:`);
-    console.log(`   POST   http://localhost:${port}/v1/chat/completions      - Main chat API`);
-    console.log(`   GET    http://localhost:${port}/v1/models                - List available models`);
-    console.log(`   GET    http://localhost:${port}/v1/sessions              - List active sessions`);
-    console.log(`   GET    http://localhost:${port}/v1/sessions/stats        - Session statistics`);
-    console.log(`   GET    http://localhost:${port}/v1/sessions/:id          - Get session details`);
-    console.log(`   DELETE http://localhost:${port}/v1/sessions/:id          - Delete session`);
-    console.log(`   POST   http://localhost:${port}/v1/sessions/:id/messages - Add to session`);
-    console.log(`   GET    http://localhost:${port}/v1/auth/status            - Auth status`);
-    console.log(`\n🔧 System Endpoints:`);
-    console.log(`   GET    http://localhost:${port}/health                   - Health check`);
-    console.log(`   GET    http://localhost:${port}/docs                     - Swagger UI`);
-    console.log(`   GET    http://localhost:${port}/swagger.json             - OpenAPI spec`);
-    console.log(`   GET    http://localhost:${port}/logs                     - Server logs`);
-    console.log(`   POST   http://localhost:${port}/logs/clear               - Clear logs`);
-    
-    // WSL-specific information and port forwarding
-    if (wslInfo.isWSL && wslInfo.wslIP) {
-      console.log(`\n🌐 WSL Access (for Windows): http://${wslInfo.wslIP}:${port}`);
-      
-      try {
-        // Generate and save port forwarding scripts
-        const { batchFile, powershellFile } = WSLHelper.savePortForwardingScripts(parseInt(port), wslInfo.wslIP);
-        
-        // Convert WSL paths to Windows paths for display
-        const windowsBatchPath = batchFile.replace(/^\/mnt\/c/, 'C:').replace(/\//g, '\\');
-        const windowsPowershellPath = powershellFile.replace(/^\/mnt\/c/, 'C:').replace(/\//g, '\\');
-        
-        console.log(`\n🌉 WSL Port Forwarding Scripts:`);
-        console.log(`   Batch Script:      ${windowsBatchPath}`);
-        console.log(`   PowerShell Script: ${windowsPowershellPath}`);
-        console.log(`\n💡 Open File Explorer, navigate to a script path, and run as Administrator`);
-        console.log(`🔧 Or copy the path and run from Command Prompt/PowerShell as Administrator`);
-      } catch (error) {
-        logger.warn('Failed to generate WSL port forwarding scripts', error);
-      }
-    } else if (wslInfo.isWSL) {
-      console.log(`\n⚠️  WSL detected but could not determine IP address`);
-      console.log(`   Use: netsh interface portproxy add v4tov4 listenport=${port} listenaddress=0.0.0.0 connectport=${port} connectaddress=<WSL_IP>`);
-    }
-    
-    console.log(`\n🐛 ${modeText} enabled - server will run in foreground`);
-    console.log(`📝 Press Ctrl+C to stop the server`);
-
-    if (options.mock) {
-      console.log(`\n🧪 Mock mode: Bypassing Claude CLI for instant responses`);
-    } else {
-      console.log(`\n🔍 Initializing Claude CLI...`);
-    }
-    const server = await startServer();
-    console.log(`✅ Server listening on port ${port}`);
-
-    // Setup graceful shutdown
-    signalHandler.setupGracefulShutdown(server);
-    
-    // Keep the process alive (don't exit)
-    return new Promise(() => {
-      // This promise never resolves, keeping the process running
-    });
-  }
->>>>>>> a600d3f2
 
   /**
    * Stop daemon server
