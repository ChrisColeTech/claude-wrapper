--- conflicted
+++ resolved
@@ -1,97 +1,6 @@
-<<<<<<< HEAD
 {
   "name": "claude-wrapper",
-  "version": "1.0.4",
-  "description": "OpenAI-compatible HTTP API wrapper for Claude Code CLI with Session Management",
-  "main": "dist/cli.js",
-  "bin": {
-    "claude-wrapper": "./dist/cli.js",
-    "wrapper": "./dist/cli.js"
-  },
-  "files": [
-    "dist/**/*",
-    "README.md",
-    "LICENSE"
-  ],
-  "repository": {
-    "type": "git",
-    "url": "git+https://github.com/ChrisColeTech/claude-wrapper.git"
-  },
-  "homepage": "https://github.com/ChrisColeTech/claude-wrapper#readme",
-  "bugs": {
-    "url": "https://github.com/ChrisColeTech/claude-wrapper/issues"
-  },
-  "scripts": {
-    "build": "tsc > build.log 2>&1",
-    "start": "node dist/cli.js",
-    "dev": "ts-node src/cli.ts",
-    "test": "jest",
-    "test:unit": "jest --config tests/jest.unit.config.js",
-    "test:integration": "jest --config tests/jest.integration.config.js",
-    "test:e2e": "jest --config tests/jest.e2e.config.js",
-    "test:watch": "jest --watch",
-    "test:coverage": "jest --config tests/jest.unit.config.js --coverage",
-    "test:ci": "jest --config jest.simple.config.js --runInBand --detectOpenHandles --passWithNoTests --reporters=default",
-    "test:debug": "DEBUG=1 jest --detectOpenHandles --runInBand",
-    "test:health": "npm run test:unit && npm run test:integration",
-    "lint": "eslint src tests --ext .ts",
-    "lint:fix": "eslint src tests --ext .ts --fix",
-    "typecheck": "tsc --noEmit",
-    "clean": "rm -rf dist",
-    "clean:logs": "rm -rf tests/logs/pass/* tests/logs/fail/* tests/logs/verbose/*",
-    "postinstall": "npm run build > build.log 2>&1"
-  },
-  "dependencies": {
-    "@types/swagger-jsdoc": "^6.0.4",
-    "@types/swagger-ui-express": "^4.1.8",
-    "commander": "^11.1.0",
-    "cors": "^2.8.5",
-    "dotenv": "^16.3.1",
-    "express": "^4.18.2",
-    "inquirer": "^9.2.12",
-    "swagger-jsdoc": "^6.2.8",
-    "swagger-ui-express": "^5.0.1"
-  },
-  "devDependencies": {
-    "@types/cors": "^2.8.17",
-    "@types/express": "^4.17.21",
-    "@types/inquirer": "^9.0.7",
-    "@types/jest": "^29.5.8",
-    "@types/node": "^20.10.0",
-    "@types/supertest": "^2.0.16",
-    "@typescript-eslint/eslint-plugin": "^6.21.0",
-    "@typescript-eslint/parser": "^6.21.0",
-    "eslint": "^8.54.0",
-    "jest": "^29.7.0",
-    "nodemon": "^3.0.2",
-    "supertest": "^6.3.3",
-    "ts-jest": "^29.1.1",
-    "ts-node": "^10.9.1",
-    "typescript": "^5.3.2"
-  },
-  "engines": {
-    "node": ">=18.0.0"
-  },
-  "keywords": [
-    "claude",
-    "ai",
-    "openai",
-    "api",
-    "wrapper",
-    "cli",
-    "http",
-    "server",
-    "streaming",
-    "tools",
-    "session-management"
-  ],
-  "author": "Claude Wrapper Team",
-  "license": "MIT"
-}
-=======
-{
-  "name": "claude-wrapper",
-  "version": "1.0.9",
+  "version": "1.0.10",
   "description": "OpenAI-compatible HTTP API wrapper for Claude Code CLI with Session Management",
   "main": "dist/cli.js",
   "bin": {
@@ -177,5 +86,4 @@
   ],
   "author": "Claude Wrapper Team",
   "license": "MIT"
-}
->>>>>>> 85fed446
+}